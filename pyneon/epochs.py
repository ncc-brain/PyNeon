--- conflicted
+++ resolved
@@ -413,74 +413,6 @@
         else:
             return data_copy
 
-<<<<<<< HEAD
-=======
-    # ------------------------------------------------------------------
-
-    def grand_average(
-        self,
-        ignore: list[int] | np.ndarray | None = None,
-    ) -> pd.DataFrame:
-        """
-        Compute the grand‑average epoch (⟨epochs⟩).
-
-        Parameters
-        ----------
-        ignore : list of int, optional
-            Indices of epochs to exclude from the mean (bad epochs, artefact
-            trials, …).  Empty or None means “use them all”.
-
-        Returns
-        -------
-        pandas.DataFrame
-            One row per **time point**, one column per channel,
-            plus an ``"epoch time"`` column (int64 ns).
-
-        Raises
-        ------
-        ValueError
-            If the object was not created from a uniformly sampled stream
-            *or* the epochs do not all have equal length.
-        """
-        if self.source_type != "stream" or self.is_uniformly_sampled is False:
-            raise ValueError("mean_epoch() requires a uniformly sampled NeonStream.")
-        if not self.is_equal_length:
-            raise ValueError("Epochs must all have equal length.")
-
-        # ------------------------------------------------------------------
-        # 1. Convert to NumPy (drops first/last sample to mirror your code)
-        # ------------------------------------------------------------------
-        epochs_np, info = self.to_numpy()  # shape = (n_epochs, n_chan, n_times)
-        times_sec = info["epoch_times"]  # ndarray, shape (n_times,)
-
-        # ------------------------------------------------------------------
-        # 2. Pick the epochs we want
-        # ------------------------------------------------------------------
-        if ignore is not None and len(ignore):
-            mask_epochs = np.ones(len(self), dtype=bool)
-            mask_epochs[np.asarray(ignore, dtype=int)] = False
-            epochs_np = epochs_np[mask_epochs]
-
-        if epochs_np.size == 0:
-            raise ValueError("After ignoring epochs, no data remain.")
-
-        # ------------------------------------------------------------------
-        # 3. Average (nan‑safe)
-        # ------------------------------------------------------------------
-        mean_data = np.nanmean(epochs_np, axis=0)  # -> (n_chan, n_times)
-
-        # ------------------------------------------------------------------
-        # 4. Return as DataFrame
-        # ------------------------------------------------------------------
-        df_mean = pd.DataFrame(
-            mean_data.T,  # -> (n_times, n_chan)
-            columns=info["column_ids"],
-        )
-        df_mean.insert(0, "epoch time", (times_sec * 1e9).astype("int64"))
-
-        return df_mean
-
->>>>>>> d767be6d
 
 def _create_epochs(
     source: NeonStream | NeonEV, times_df: pd.DataFrame
