--- conflicted
+++ resolved
@@ -554,21 +554,6 @@
         if json_file.is_file() and not overwrite:
             return pd.read_json(json_file, orient="records")
 
-<<<<<<< HEAD
-        # Compute camera positions
-        camera_positions = compute_camera_positions(
-            video=self.video,
-            tag_locations_df=tag_locations_df,
-            all_detections=all_detections
-        )
-
-        # Save to JSON
-        camera_positions.to_json(json_file, orient="records")
-
-        return camera_positions
-
-    def smooth_camera_pose(
-=======
         camera_positions = compute_camera_positions(
             self.video, tag_locations, tag_size, all_detections
         )
@@ -580,7 +565,6 @@
         return camera_positions
 
     def smooth_camera_positions(
->>>>>>> d87f4157
         self,
         camera_position_raw: pd.DataFrame = pd.DataFrame(),
         state_dim: int = 3,
@@ -589,10 +573,6 @@
         process_noise: float = 0.005,
         measurement_noise: float = 0.005,
         gating_threshold: float = 3.0,
-<<<<<<< HEAD
-        bidirectional: bool = False,
-=======
->>>>>>> d87f4157
     ) -> pd.DataFrame:
         """
         Apply a Kalman filter to smooth camera positions and gate outliers based on Mahalanobis distance.
@@ -641,16 +621,6 @@
             process_noise,
             measurement_noise,
             gating_threshold,
-<<<<<<< HEAD
-            bidirectional
-        )
-
-        # Save to JSON
-        smoothed_positions.to_json(self.recording_dir / "smoothed_camera_positions.json", orient="records")
-
-        return smoothed_positions
-    
-=======
         )
 
         # Save to JSON
@@ -659,7 +629,6 @@
         )
 
         return smoothed_positions
->>>>>>> d87f4157
 
     def plot_scanpath_on_video(
         self,
