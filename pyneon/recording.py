from pathlib import Path
from typing import Literal, Optional
import pandas as pd
import numpy as np
import json
from datetime import datetime
import warnings
import matplotlib.pyplot as plt
from numbers import Number
from functools import cached_property

from .stream import Stream
from .events import Events
from .preprocess import concat_streams, concat_events, smooth_camera_pose
from .video import (
    SceneVideo,
    estimate_scanpath,
    detect_apriltags,
    estimate_camera_pose,
    find_homographies,
    transform_gaze_to_screen,
)
from .vis import plot_distribution, overlay_scanpath, overlay_detections_and_pose
from .export import export_motion_bids, export_eye_bids
from .utils import load_or_compute


def _check_file(dir_path: Path, stem: str):
    csv = dir_path / f"{stem}.csv"
    if csv.is_file():
        return True, csv.name, csv
    elif len(files := sorted(dir_path.glob(f"{stem}*"))) > 0:
        files_name = ", ".join([f.name for f in files])
        return True, files_name, files
    else:
        return False, None, None


class Recording:
    """
    Data from a single recording. The recording directory could be downloaded from
    either a single recording or a project on Pupil Cloud. In either case, the directory
    must contain an ``info.json`` file. For example, a recording directory could have the
    following structure:

    .. code-block:: text

        recording_dir/
        ├── info.json (REQUIRED)
        ├── gaze.csv
        ├── 3d_eye_states.csv
        ├── imu.csv
        ├── blinks.csv
        ├── fixations.csv
        ├── saccades.csv
        ├── events.csv
        ├── labels.csv
        ├── world_timestamps.csv
        ├── scene_camera.json
        ├── <scene_video>.mp4
        └── derivatives/ (PyNeon-generated derivatives)
            └── ...

    Streams, events, (and scene video) will be located but not loaded until
    accessed as properties such as ``gaze``, ``imu``, and ``eye_states``.

    Parameters
    ----------
    recording_dir : str or pathlib.Path
        Path to the directory containing the recording.

    Attributes
    ----------
    recording_id : str
        Recording ID.
    recording_dir : pathlib.Path
        Path to the recording directory.
    info : dict
        Information about the recording. Read from ``info.json``. For details, see
        https://docs.pupil-labs.com/neon/data-collection/data-format/#info-json.
    start_time : int
        Start time (in ns) of the recording as in ``info.json``.
        May not match the start time of each data stream.
    start_datetime : datetime.datetime
        Start time (datetime) of the recording as in ``info.json``.
        May not match the start time of each data stream.
    contents : pandas.DataFrame
        Contents of the recording directory. Each index is a stream or event name
        (e.g. ``gaze`` or ``imu``) and columns are ``exist`` (bool),
        ``filename`` (str), and ``path`` (Path).
    """

    def __init__(self, recording_dir: str | Path):
        recording_dir = Path(recording_dir)
        if not recording_dir.is_dir():
            raise FileNotFoundError(f"Directory not found: {recording_dir}")
        if not (info_path := recording_dir / "info.json").is_file():
            raise FileNotFoundError(f"info.json not found in {recording_dir}")

        with open(info_path) as f:
            self.info = json.load(f)
        self.start_time = int(self.info["start_time"])
        self.start_datetime = datetime.fromtimestamp(self.start_time / 1e9)

        self.recording_id = self.info["recording_id"]
        self.recording_dir = recording_dir

        self.der_dir = recording_dir / "derivatives"
        if not self.der_dir.is_dir():
            self.der_dir.mkdir()

        self._get_contents()

    def __repr__(self) -> str:
        return f"""
Recording ID: {self.recording_id}
Wearer ID: {self.info["wearer_id"]}
Wearer name: {self.info["wearer_name"]}
Recording start time: {self.start_datetime}
Recording duration: {self.info["duration"] / 1e9}s
{self.contents.to_string()}
"""

    def _get_contents(self):
        contents = pd.DataFrame(
            index=[
                "3d_eye_states",
                "blinks",
                "events",
                "fixations",
                "gaze",
                "imu",
                "labels",
                "saccades",
                "world_timestamps",
                "scene_video_info",
                "scene_video",
            ],
            columns=["exist", "filename", "path"],
        )
        # Check for CSV files
        for stem in contents.index:
            contents.loc[stem, :] = _check_file(self.recording_dir, stem)

        # Check for scene video
        if len(video_path := list(self.recording_dir.glob("*.mp4"))) == 1:
            contents.loc["scene_video", :] = (True, video_path[0].name, video_path[0])
            if (camera_info := self.recording_dir / "scene_camera.json").is_file():
                contents.loc["scene_video_info", :] = (
                    True,
                    camera_info.name,
                    camera_info,
                )
            else:
                raise FileNotFoundError(
                    "Scene video has no accompanying scene_camera.json in "
                    f"{self.recording_dir}"
                )
        elif len(video_path) > 1:
            raise FileNotFoundError(
                f"Multiple scene video files found in {self.recording_dir}"
            )
        self.contents = contents

    @cached_property
    def gaze(self) -> Optional[Stream]:
        """
        Returns a (cached) :class:`pyneon.Stream` object containing gaze data or
        ``None`` if no ``gaze.csv`` is present.
        """
        if self.contents.loc["gaze", "exist"]:
            return Stream(self.contents.loc["gaze", "path"], 200)
        else:
            warnings.warn("Gaze data not loaded because no file was found.")

    @cached_property
    def imu(self) -> Optional[Stream]:
        """
        Returns a (cached) :class:`pyneon.Stream` object containing IMU data
        or ``None`` if no ``imu.csv`` is present.
        """
        if self.contents.loc["imu", "exist"]:
            return Stream(self.contents.loc["imu", "path"], 110)
        else:
            warnings.warn("IMU data not loaded because no file was found.")
        return None

    @cached_property
    def eye_states(self) -> Optional[Stream]:
        """
        Returns a (cached) :class:`pyneon.Stream` object containing eye states data
        or ``None`` if no ``3d_eye_states.csv`` is present.
        """
        if self.contents.loc["3d_eye_states", "exist"]:
            return Stream(self.contents.loc["3d_eye_states", "path"], 200)
        else:
            warnings.warn("3D eye states data not loaded because no file was found.")
            return None

    @cached_property
    def blinks(self) -> Optional[Events]:
        """
        Returns a (cached) :class:`pyneon.Events` object containing blinks data
        or ``None`` if no ``blinks.csv`` is present.
        """
        if self.contents.loc["blinks", "exist"]:
            return Events(self.contents.loc["blinks", "path"], "blinks", "blink id")
        else:
            warnings.warn("Blinks data not loaded because no file was found.")
            return None

    @cached_property
    def fixations(self) -> Optional[Events]:
        """
        Returns a (cached) :class:`pyneon.Events` object containing fixations data
        or ``None`` if no ``fixations.csv`` is present.
        """
        if self.contents.loc["fixations", "exist"]:
            return Events(
                self.contents.loc["fixations", "path"],
                "fixations",
                "fixation id",
            )
        else:
            warnings.warn("Fixations data not loaded because no file was found.")
            return None

    @cached_property
    def saccades(self) -> Optional[Events]:
        """
        Returns a (cached) :class:`pyneon.Events` object containing saccades data
        or ``None`` if no ``saccades.csv`` is present.
        """
        if self.contents.loc["saccades", "exist"]:
            return Events(
                self.contents.loc["saccades", "path"], "saccades", "saccade id"
            )
        else:
            warnings.warn("Saccades data not loaded because no file was found.")
            return None

    @cached_property
    def events(self) -> Optional[Events]:
        """
        Returns a (cached) :class:`pyneon.Events` object containing events data
        or ``None`` if no ``events.csv`` is present.
        """
        if self.contents.loc["events", "exist"]:
            events_file = self.contents.loc["events", "path"]
            return Events(events_file, "events")
        else:
            warnings.warn("Events data not loaded because no file was found.")
            return None

    @cached_property
    def video(self) -> Optional[SceneVideo]:
        """
        Returns a (cached) :class:`pyneon.SceneVideo` object containing scene video data
        or ``None`` if no ``scene_video.mp4`` is present.
        """
        if (
            (video_file := self.contents.loc["scene_video", "path"])
            and (timestamp_file := self.contents.loc["world_timestamps", "path"])
            and (video_info_file := self.contents.loc["scene_video_info", "path"])
        ):
            return SceneVideo(video_file, timestamp_file, video_info_file)
        else:
            warnings.warn(
                "Scene video not loaded because not all video-related files "
                "(video, scene_camera.json, world_timestamps.csv) are found."
            )
            return None

    def concat_streams(
        self,
        stream_names: str | list[str],
        sampling_freq: Number | str = "min",
        interp_float_kind: str = "cubic",
        interp_other_kind: str = "nearest",
        inplace: bool = False,
    ) -> Stream:
        """
        Concatenate data from different streams under common timestamps.
        Since the streams may have different timestamps and sampling frequencies,
        resampling of all streams to a set of common timestamps is performed.
        The latest start timestamp and earliest last timestamp of the selected sreams
        are used to define the common timestamps.

        Parameters
        ----------
        stream_names : str or list of str
            Stream names to concatenate. If "all", then all streams will be used.
            If a list, items must be in ``{"gaze", "imu", "eye_states"}``
            (``"3d_eye_states"``) is also tolerated as an alias for ``"eye_states"``).
        sampling_freq : float or int or str, optional
            Sampling frequency of the concatenated streams.
            If numeric, the streams will be interpolated to this frequency.
            If ``"min"`` (default), the lowest nominal sampling frequency
            of the selected streams will be used.
            If ``"max"``, the highest nominal sampling frequency will be used.
        interp_float_kind : str, optional
            Kind of interpolation applied on columns of float type,
            Defaults to ``"cubic"``. For details see :class:`scipy.interpolate.interp1d`.
        interp_other_kind : str, optional
            Kind of interpolation applied on columns of other types.
            Defaults to ``"nearest"``.
        inplace : bool, optional
            Replace selected stream data with interpolated data during concatenation
            if ``True``. Defaults to ``False``.

        Returns
        -------
        pandas.DataFrame
            Concatenated data.
        """
        new_data = concat_streams(
            self,
            stream_names,
            sampling_freq,
            interp_float_kind,
            interp_other_kind,
            inplace,
        )
        return Stream(new_data)

    def concat_events(self, event_names: str | list[str]) -> pd.DataFrame:
        """
        Concatenate different events. All columns in the selected event type will be
        present in the final DataFrame. An additional ``"type"`` column denotes the event
        type. If ``events`` is selected, its ``"timestamp [ns]"`` column will be
        renamed to ``"start timestamp [ns]"``, and the ``"name`` and ``"type"`` columns will
        be renamed to ``"message name"`` and ``"message type"`` respectively to provide
        a more readable output.

        Parameters
        ----------
        event_names : list of str
            List of event names to concatenate. Event names must be in
            ``{"blinks", "fixations", "saccades", "events"}``
            (singular forms are tolerated).

        Returns
        -------
        pandas.DataFrame
            Concatenated events.
        """
        return concat_events(self, event_names)

    def plot_distribution(
        self,
        heatmap_source: Literal["gaze", "fixations", None] = "gaze",
        scatter_source: Literal["gaze", "fixations", None] = "fixations",
        step_size: int = 10,
        sigma: int | float = 2,
        width_height: tuple[int, int] = (1600, 1200),
        cmap: str = "inferno",
        ax: Optional[plt.Axes] = None,
        show: bool = True,
    ) -> tuple[plt.Figure, plt.Axes]:
        """
        Plot a heatmap of gaze or fixation data on a matplotlib axis.
        Users can flexibly choose to generate a smoothed heatmap and/or scatter plot and
        the source of the data (gaze or fixation).

        Parameters
        ----------
        rec : Recording
            Recording object containing the gaze and video data.
        heatmap_source : {'gaze', 'fixations', None}
            Source of the data to plot as a heatmap. If None, no heatmap is plotted.
            Defaults to 'gaze'.
        scatter_source : {'gaze', 'fixations', None}
            Source of the data to plot as a scatter plot. If None, no scatter plot is plotted.
            Defaults to 'fixations'. Gaze data is typically more dense and thus less suitable
            for scatter plots.
        step_size : int
            Size of the grid cells in pixels. Defaults to 10.
        sigma : int or float
            Standard deviation of the Gaussian kernel used to smooth the heatmap.
            If None or 0, no smoothing is applied. Defaults to 2.
        width_height : tuple[int, int]
            If video is not available, the width and height of the scene camera frames to
            specify the heatmap dimensions. Defaults to (1600, 1200).
        cmap : str
            Colormap to use for the heatmap. Defaults to 'inferno'.
        ax : matplotlib.axes.Axes or None
            Axis to plot the frame on. If ``None``, a new figure is created.
            Defaults to ``None``.
        show : bool
            Show the figure if ``True``. Defaults to True.

        Returns
        -------
        fig : matplotlib.figure.Figure
            Figure object containing the plot.
        ax : matplotlib.axes.Axes
            Axis object containing the plot.
        """
        return plot_distribution(
            self,
            heatmap_source,
            scatter_source,
            step_size,
            sigma,
            width_height,
            cmap,
            ax,
            show,
        )

    def sync_gaze_to_video(
        self,
        window_size: Optional[int] = None,
        overwrite: bool = False,
        output_path: Optional[str | Path] = None,
    ) -> Stream:
        """
        Synchronize gaze data to video frames by applying windowed averaging
        around timestamps of each video frame.

        Parameters
        ----------
        window_size : int, optional
            Size of the time window in nanoseconds used for averaging.
            If None, defaults to the median interval between video frame timestamps.
        overwrite : bool, optional
            If True, force recomputation even if saved data exists. Default is False.
        output_path : str or Path, optional
            Path to save the resulting CSV file. Defaults to `<der_dir>/gaze_synced.csv`.

        Returns
        -------
        Stream
            A Stream indexed by `"timestamp [ns]"`, containing:
                - 'gaze x [px]': Gaze x-coordinate in pixels
                - 'gaze y [px]': Gaze y-coordinate in pixels
                - 'frame_idx': Index of the video frame corresponding to the gaze data
        """
        if output_path is None:
            gaze_file = self.der_dir / "gaze_synced.csv"
        else:
            gaze_file = Path(output_path)

        if gaze_file.is_file() and not overwrite:
            synced_gaze = pd.read_csv(gaze_file, index_col="timestamp [ns]")
            if synced_gaze.empty:
                raise ValueError("Gaze data is empty.")
            return Stream(synced_gaze)

        if self.gaze is None or self.video is None:
            raise ValueError("Gaze-video synchronization requires gaze and video data.")

        ### TODO: optimize window perfomance
        synced_gaze = self.gaze.window_average(self.video.ts, window_size).data
        synced_gaze["frame_idx"] = np.arange(len(synced_gaze))

        synced_gaze.index.name = "timestamp [ns]"
        synced_gaze.to_csv(gaze_file, index=True)

        ### TODO: unknown columns in the output, will raise warnings ("frame_idx")
        return Stream(synced_gaze)

    def estimate_scanpath(
        self,
        sync_gaze: Optional[Stream] = None,
        lk_params: Optional[dict] = None,
        output_path: Optional[str | Path] = None,
        overwrite: bool = False,
    ) -> Stream:
        """
        Estimate scanpaths by propagating fixations across frames with Lucas‑Kanade.

        If a cached result exists and ``overwrite`` is False, it is loaded from disk.

        Parameters
        ----------
        sync_gaze : Stream, optional
            Gaze data synchronised to video frames. If ``None``, it is created with
            :pymeth:`sync_gaze_to_video`.
        lk_params : dict, optional
            Parameters forwarded to the LK optical‑flow call.
        output_path : str or Path, optional
            Where to save the pickle. Defaults to ``<der_dir>/scanpath.pkl``.
        overwrite : bool, optional
            Force recomputation even if a pickle exists.

        Returns
        -------
        Stream
            Indexed by ``"timestamp [ns]"`` with one column ``"fixations"``
            containing a nested DataFrame for each video frame.
        """
        scanpath_path = Path(output_path) if output_path else self.der_dir / "scanpath.pkl"

        if scanpath_path.is_file() and not overwrite:
            print(f"Loading saved scanpath from {scanpath_path}")
            df = pd.read_pickle(scanpath_path)
            if df.empty:
                raise ValueError("Scanpath data is empty.")
            return Stream(df, sampling_freq_nominal=int(self.video.fps))

        if sync_gaze is None:
            sync_gaze = self.sync_gaze_to_video()

        scanpath_df = estimate_scanpath(
            self.video,
            sync_gaze,          # <-- pass the raw DF
            lk_params=lk_params,
        )
        scanpath_df.index.name = "timestamp [ns]"

        # ------------------------------------------------------------------ save
        scanpath_df.to_pickle(scanpath_path)

        return Stream(scanpath_df, sampling_freq_nominal=int(self.video.fps))


    def detect_apriltags(
        self,
        tag_family: str = "tag36h11",
        nthreads: int = 4,
        quad_decimate: float = 1.0,
        skip_frames: int = 1,
        overwrite: bool = False,
        output_path: Optional[str | Path] = None,
    ) -> Stream:
        """
        Detect AprilTags in a video and return their positions per frame.

        Runs AprilTag detection on video frames using the `pupil_apriltags` backend.
        Uses saved results if available unless `overwrite=True`.

        Parameters
        ----------
        tag_family : str, optional
            The AprilTag family to detect (e.g., "tag36h11"). Default is "tag36h11".
        nthreads : int, optional
            Number of threads to use for detection. Default is 4.
        quad_decimate : float, optional
            Downsampling factor applied before detection. Higher values increase speed and reduce accuracy. Default is 1.0.
        skip_frames : int, optional
            Process every N-th frame (1 = no skipping). Speeds up processing at the cost of temporal resolution.
        overwrite : bool, optional
            If True, reruns detection even if saved results exist.
        output_path : str or Path, optional
            Path to save the detection JSON file. Defaults to `<der_dir>/apriltags.json`.

        Returns
        -------
        Stream
            Stream indexed by `"timestamp [ns]"` with one row per detected tag, including:
                - 'frame_idx': Index in the downsampled video sequence
                - 'orig_frame_idx': Original frame index in the full video
                - 'tag_id': ID of the detected AprilTag
                - 'corners': A 4×2 array of tag corner coordinates
                - 'center': A 1×2 array of the tag center
        """
        if output_path is None:
            json_file = self.der_dir / "apriltags.json"
        else:
            json_file = Path(output_path)

        # If a saved file exists and overwrite is False, just read and return it
        if json_file.is_file() and not overwrite:
            print(f"Loading saved detections from {json_file}")
            all_detections = pd.read_json(json_file, orient="records", lines=True)
            all_detections["timestamp [ns]"] = all_detections["timestamp [ns]"].astype(
                "int64"
            )
            if all_detections.empty:
                raise ValueError("AprilTag detection data is empty.")
            return Stream(all_detections)

        all_detections = detect_apriltags(
            video=self.video,
            tag_family=tag_family,
            nthreads=nthreads,
            quad_decimate=quad_decimate,
            skip_frames=skip_frames,
        )

        # Save results to JSON
        all_detections.reset_index().to_json(json_file, orient="records", lines=True)

        ### TODO: unknown columns in the output, will raise warnings ("processed_frame_idx", "frame_idx", "tag_id", "corners", "center")
        return Stream(all_detections)

    def find_homographies(
        self,
        marker_info: pd.DataFrame,
        all_detections: Optional[Stream] = None,
        coordinate_system: str = "opencv",
        screen_size: tuple[int, int] = (1920, 1080),
        settings: Optional[dict] = None,
        overwrite: bool = False,
        output_path: Optional[str | Path] = None,
    ) -> Stream:
        """
        Compute and return homographies for each frame using AprilTag detections and reference marker layout.

        Parameters
        ----------
        marker_info : pd.DataFrame
            DataFrame containing AprilTag reference positions and orientations, with columns:
                - 'tag_id': ID of the tag
                - 'x', 'y', 'z': 3D coordinates of the tag's center
                - 'normal_x', 'normal_y', 'normal_z': Normal vector of the tag surface
                - 'size': Side length of the tag in meters
        all_detections : Stream, optional
            Stream containing AprilTag detection results per frame. If None, detections are recomputed.
        coordinate_system : {"opencv", "psychopy"}, default="opencv"
            Defines the coordinate convention used for screen and marker layout:
                - "opencv": Origin top-left, y increases downward
                - "psychopy": Origin center, y increases upward
        screen_size : tuple of int, default=(1920, 1080)
            Pixel dimensions of the target screen.
        settings : dict, optional
            Optional parameters for homography computation (e.g., RANSAC thresholds).
        overwrite : bool, optional
            Whether to force recomputation even if saved homographies exist.
        output_path : str or Path, optional
            Optional file path for saving the homographies as JSON. If None, defaults to `<der_dir>/homographies.json`.

        Returns
        -------
        Stream
            A Stream object indexed by `"timestamp [ns]"` containing:
                - 'frame_idx': Video frame index
                - 'homography': 3x3 NumPy array representing the homography matrix for that frame
        """
        if output_path is None:
            pkl_file = self.der_dir / "homographies.pkl"
        else:
            pkl_file = Path(output_path)

        # If a saved file exists and overwrite is False, just read and return it
        if pkl_file.is_file() and not overwrite:
            print(f"Loading saved homographies from {pkl_file}")
            df = pd.read_pickle(pkl_file)
            homographies = Stream(df, sampling_freq_nominal=30)
            return homographies

        if all_detections is None:
            all_detections = self.detect_apriltags()

        if all_detections.data.empty:
            raise ValueError("No AprilTag detections found.")

        homographies_df = find_homographies(
            self.video,
            all_detections.data,
            marker_info.copy(deep=True),
            screen_size,
            coordinate_system=coordinate_system,
            settings=settings,
        )

        homographies_df.to_pickle(pkl_file)
        ### TODO: unknown columns in the output, will raise warnings (frame_idx, homography)
        return Stream(homographies_df)

    def gaze_to_screen(
        self,
        homographies: Optional[Stream] = None,
        marker_info: Optional[pd.DataFrame] = None,
        synced_gaze: Optional[Stream] = None,
        overwrite: bool = False,
        output_path: Optional[str | Path] = None,
    ) -> Stream:
        """
        Project gaze coordinates from eye space to screen space using homographies.

        Computes or loads frame-wise homographies and applies them to the synchronized
        gaze data to transform it into screen coordinates. If a saved version exists
        and `overwrite` is False, the data is loaded from disk.

        Parameters
        ----------
        homographies : Stream, optional
            Stream containing precomputed homographies. If None, they are computed from `marker_info`.
        marker_info : pd.DataFrame, optional
            AprilTag marker info used to compute homographies. Required if `homographies` is None.
        synced_gaze : Stream, optional
            Gaze data aligned to video frames. If None, will be computed using `sync_gaze_to_video()`.
        overwrite : bool, optional
            If True, recompute and overwrite any existing screen-transformed gaze data. Default is False.
        output_path : str or Path, optional
            File path to save the resulting CSV. Defaults to `<der_dir>/gaze_on_screen.csv`.

        Returns
        -------
        Stream
            A Stream containing gaze data with screen coordinates, including:
                - 'frame_idx': Frame index
                - 'x_trans', 'y_trans': Gaze coordinates in screen pixel space
                - Any additional columns from the synchronized gaze input
        """

        if output_path is None:
            gaze_on_screen_path = self.der_dir / "gaze_on_screen.csv"
        else:
            gaze_on_screen_path = Path(output_path)

        if gaze_on_screen_path.is_file() and not overwrite:
            # Load saved gaze on screen data
            gaze_on_screen = pd.read_csv(gaze_on_screen_path)
            if gaze_on_screen.empty:
                raise ValueError("Gaze data is empty.")
            return Stream(gaze_on_screen)

        if homographies is None:
            if marker_info is None:
                raise ValueError(
                    "Marker information is required for homography estimation."
                )
            homographies = self.find_homographies(marker_info=marker_info)

        if synced_gaze is None:
            # Check if synced gaze already exists
            synced_gaze = self.sync_gaze_to_video()

        gaze_on_screen = transform_gaze_to_screen(synced_gaze.data, homographies.data)

        # Save gaze on screen data to CSV
        gaze_on_screen.to_csv(gaze_on_screen_path, index=True)

        return Stream(gaze_on_screen)

    def fixations_to_screen(
        self,
        gaze_on_screen: Optional[Stream] = None,
        overwrite: bool = False,
        output_path: Optional[str | Path] = None,
    ) -> Events:
        """
        Project fixation events into screen space by summarizing gaze samples.

        This function maps each fixation to screen coordinates by averaging the
        screen-transformed gaze points (`x_trans`, `y_trans`) associated with
        that fixation. If saved data exists and `overwrite` is False, it is loaded
        from disk instead of being recomputed.

        Parameters
        ----------
        gaze_on_screen : pd.DataFrame, optional
            DataFrame of gaze coordinates already transformed to screen space.
            If None, will be computed via `self.gaze_to_screen()`.
            Must include 'fixation id', 'x_trans', and 'y_trans' columns.
        overwrite : bool, optional
            If True, forces recomputation and overwrites any existing output file.
            Default is False.
        output_path : str or Path, optional
            Custom path to save the resulting fixation data as a CSV.
            If None, defaults to `self.der_dir / "fixations_on_screen.csv"`.

        Returns
        -------
        Events
            An events object containing:
                - All columns from the raw fixations table
                - 'gaze x [screen px]' : float
                    Mean screen-space x-coordinate for the fixation.
                - 'gaze y [screen px]' : float
                    Mean screen-space y-coordinate for the fixation.
        """

        if output_path is None:
            fixation_on_screen_path = self.der_dir / "fixations_on_screen.csv"
        else:
            fixation_on_screen_path = Path(output_path)

        # Check if fixations already exist
        if fixation_on_screen_path.is_file() and not overwrite:
            fixation_on_screen = pd.read_csv(fixation_on_screen_path)
            if fixation_on_screen.empty:
                raise ValueError("Fixations data is empty.")
            return Events(fixation_on_screen, id_name="fixation id")

        raw_fixations = self.fixations.data

        if raw_fixations.empty:
            raise ValueError("No fixations data found.")

        if gaze_on_screen is None:
            # Check if gaze on screen already exists
            gaze_on_screen = self.gaze_to_screen()

        # Summarize gaze points first:
        gaze_means = (
            gaze_on_screen.data.groupby("fixation id", as_index=False)[
                ["x_trans", "y_trans"]
            ]
            .mean()
            .rename(
                columns={
                    "x_trans": "gaze x [screen px]",
                    "y_trans": "gaze y [screen px]",
                }
            )
        )

        raw_fixations = raw_fixations.reset_index(drop=False)

        # Merge back into fixations:
        fixation_on_screen = raw_fixations.merge(
            gaze_means, on="fixation id", how="outer"
        )
        fixation_on_screen = fixation_on_screen.set_index("start timestamp [ns]")

        # save fixations to csv
        fixation_on_screen.to_csv(fixation_on_screen_path, index=True)

        return Events(fixation_on_screen)

    def estimate_camera_pose(
    self,
    tag_locations_df: pd.DataFrame,
    all_detections: Optional[Stream] = None,
    output_path: Optional[str | Path] = None,
    overwrite: bool = False,
    ) -> Stream:
        """
        Compute the camera pose (R|t) for every frame.

        Parameters
        ----------
        tag_locations_df : pd.DataFrame
            3‑D positions, normals and size for every AprilTag (columns:
            'tag_id','x','y','z','normal_x','normal_y','normal_z','size').
        all_detections : Stream, optional
            Per‑frame AprilTag detections.  If ``None``, they are produced by
            :pymeth:`detect_apriltags`.
        output_path : str or Path, optional
<<<<<<< HEAD
            Where to save the result (JSON). Defaults to ``<der_dir>/camera_pose.json``.
        overwrite : bool, optional
            Force recomputation even if a JSON exists.
=======
            Path to save the resulting camera pose data as a JSON file. Defaults to `<der_dir>/camera_pose.json`.

        overwrite : bool, optional
            If True, forces recomputation and overwrites any existing saved result. Default is False.
>>>>>>> 123ce814

        Returns
        -------
        Stream
            Indexed by ``"timestamp [ns]"`` with columns
            ``'frame_idx', 'translation_vector', 'rotation_vector', 'camera_pos'``.
        """
        json_file = Path(output_path) if output_path else self.der_dir / "camera_pose.json"

        # ------------------------------------------------------------------ load
        if json_file.is_file() and not overwrite:
            print(f"Loading saved camera pose from {json_file}")
            df = pd.read_json(json_file, orient="records", lines=True)
            df["timestamp [ns]"] = df["timestamp [ns]"].astype("int64")
            df = df.set_index("timestamp [ns]")
            if df.empty:
                raise ValueError("Camera pose data is empty.")
            return Stream(df, sampling_freq_nominal=int(self.video.fps))

        # ------------------------------------------------------------------ prerequisites
        req = {
            "tag_id", "x", "y", "z", "normal_x", "normal_y", "normal_z", "size"
        }
        missing = req - set(tag_locations_df.columns)
        if missing:
            raise ValueError(f"tag_locations_df is missing: {missing}")

        if all_detections is None:
            all_detections = self.detect_apriltags()

        if all_detections.data.empty:
            raise ValueError("No AprilTag detections found.")

        # ------------------------------------------------------------------ compute
        cam_pose_df = estimate_camera_pose(
            video=self.video,
            tag_locations_df=tag_locations_df,
            all_detections=all_detections.data,
        )
        cam_pose_df.index.name = "timestamp [ns]"

        # ------------------------------------------------------------------ save
        cam_pose_df.reset_index().to_json(json_file, orient="records", lines=True)

        return Stream(cam_pose_df, sampling_freq_nominal=int(self.video.fps))

    def smooth_camera_pose(
        self,
        camera_pose_raw: pd.DataFrame = pd.DataFrame(),
        initial_state_noise: float = 0.1,
        process_noise: float = 0.1,
        measurement_noise: float = 0.01,
        gating_threshold: float = 2.0,
        bidirectional: bool = False,
    ) -> pd.DataFrame:
        """
        Apply a Kalman filter to smooth camera positions and gate outliers based on Mahalanobis distance.
        Expects a DataFrame containing 'frame_idx' and 'camera_pos' columns, where 'camera_pos' is a
        length-3 array-like object representing [x, y, z] coordinates.

        Parameters
        ----------
        camera_pose_raw : pd.DataFrame
            DataFrame containing 'frame_idx' and 'camera_pos' columns.
        process_noise : float, optional
            Process noise covariance scaling factor. Default is 0.005.
        measurement_noise : float, optional
            Measurement noise covariance scaling factor. Default is 0.005.
        gating_threshold : float, optional
            Mahalanobis distance threshold for gating outliers. Default is 3.0.

        Returns
        -------
        pd.DataFrame
            A DataFrame with the same 'frame_idx' as input and an additional column 'smoothed_camera_pos'
            containing the smoothed positions.
        """

        if camera_pose_raw.empty:
            # Check if JSON already exists
            if (json_file := self.der_dir / "camera_pose.json").is_file():
                camera_pose_raw = pd.read_json(json_file, orient="records", lines=True)
                # Ensure 'camera_pos' is parsed as NumPy arrays
                camera_pose_raw["camera_pos"] = camera_pose_raw["camera_pos"].apply(
                    lambda pos: np.array(pos, dtype=float)
                )
            else:
                # Run the function to get the data
                camera_pose_raw = self.estimate_camera_pose()

        smoothed_pose = smooth_camera_pose(
            camera_pose_raw,
            initial_state_noise,
            process_noise,
            measurement_noise,
            gating_threshold,
            bidirectional,
        )

        # Save to JSON
        smoothed_pose.to_json(
            self.der_dir / "smoothed_camera_pose.json", orient="records"
        )

        return smoothed_pose

    def overlay_scanpath(
        self,
        scanpath: Optional[pd.DataFrame] = None,
        circle_radius: int = 10,
        line_thickness: int = 2,
        max_fixations: int = 10,
        show_video: bool = False,
        video_output_path: Path | str = "scanpath.mp4",
    ) -> None:
        """
        Plot scanpath on top of the video frames. The resulting video can be displayed and/or saved.

        Parameters
        ----------
        scanpath : pandas.DataFrame
            DataFrame containing the fixations and gaze data.
        circle_radius : int
            Radius of the fixation circles in pixels. Defaults to 10.
        line_thickness : int or None
            Thickness of the lines connecting fixations. If None, no lines are drawn.
            Defaults to 2.
        max_fixations : int
            Maximum number of fixations to plot per frame. Defaults to 10.
        show_video : bool
            Whether to display the video with fixations overlaid. Defaults to False.
        video_output_path : pathlib.Path or str or None
            Path to save the video with fixations overlaid. If None, the video is not saved.
            Defaults to 'scanpath.mp4'.
        """
        if scanpath is None:
            scanpath = self.estimate_scanpath()
        if self.video is None:
            raise ValueError("Plotting scanpath on video requires video data.")

        overlay_scanpath(
            self,
            scanpath,
            circle_radius,
            line_thickness,
            max_fixations,
            show_video,
            video_output_path,
        )

    def overlay_detections_and_pose(
        self,
        april_detections: pd.DataFrame,
        camera_positions: pd.DataFrame,
        room_corners: np.ndarray = np.array([[0, 0], [0, 1], [1, 1], [1, 0]]),
        video_output_path: Path | str | None = None,
        graph_size: np.ndarray = np.array([300, 300]),
        show_video: bool = True,
    ):
        """
        Overlay AprilTag detections and camera poses on the video frames. The resulting video can be displayed and/or saved.

        Parameters
        ----------
        april_detections : :class:`pandas.DataFrame`
            DataFrame containing the AprilTag detections.
        camera_positions : :class:`pandas.DataFrame`
            DataFrame containing the camera positions.
        room_corners : :class:`numpy.ndarray`
            Array containing the room corners coordinates. Defaults to a unit square.
        video_output_path : :class:`pathlib.Path` or str
            Path to save the video with detections and poses overlaid. Defaults to 'detection_and_pose.mp4'.
        graph_size : :class:`numpy.ndarray`
            Size of the graph to overlay on the video. Defaults to [300, 300].
        show_video : bool
            Whether to display the video with detections and poses overlaid. Defaults to True.
        """
        if self.video is None:
            raise ValueError(
                "Overlaying detections and pose on video requires video data."
            )

        if video_output_path is None:
            video_output_path = self.der_dir / "detection_and_pose.mp4"

        overlay_detections_and_pose(
            self,
            april_detections,
            camera_positions,
            room_corners,
            video_output_path,
            graph_size,
            show_video,
        )

    def export_motion_bids(
        self,
        motion_dir: str | Path,
        prefix: str = "",
        extra_metadata: dict = {},
    ):
        """
        Export IMU data to Motion-BIDS format. Continuous samples are saved to a .tsv
        file and metadata (with template fields) are saved to a .json file.
        Users should later edit the metadata file according to the experiment to make
        it BIDS-compliant.

        Parameters
        ----------
        motion_dir : str or pathlib.Path
            Output directory to save the Motion-BIDS formatted data.
        prefix : str, optional
            Prefix for the BIDS filenames, by default "sub-XX_task-YY_tracksys-NeonIMU".
            The format should be `sub-<label>[_ses-<label>]_task-<label>_tracksys-<label>[_acq-<label>][_run-<index>]`
            (Fields in [] are optional). Files will be saved as
            ``{prefix}_motion.<tsv|json>``.
        extra_metadata : dict, optional
            Extra metadata to include in the .json file. Keys must be valid BIDS fields.

        Notes
        -----
        Motion-BIDS is an extension to the Brain Imaging Data Structure (BIDS) to
        standardize the organization of motion data for reproducible research [1]_.
        For more information, see
        https://bids-specification.readthedocs.io/en/stable/modality-specific-files/motion.html.

        References
        ----------
        .. [1] Jeung, S., Cockx, H., Appelhoff, S., Berg, T., Gramann, K., Grothkopp, S., ... & Welzel, J. (2024). Motion-BIDS: an extension to the brain imaging data structure to organize motion data for reproducible research. *Scientific Data*, 11(1), 716.
        """
        export_motion_bids(self, motion_dir, prefix, extra_metadata)

    def export_eye_bids(
        self,
        output_dir: str | Path,
        prefix: str = "",
        extra_metadata: dict = {},
    ):
        """
        Export eye-tracking data to Eye-tracking-BIDS format. Continuous samples
        and events are saved to .tsv.gz files with accompanying .json metadata files.
        Users should later edit the metadata files according to the experiment.

        Parameters
        ----------

        output_dir : str or pathlib.Path
            Output directory to save the Eye-tracking-BIDS formatted data.
        prefix : str, optional
            Prefix for the BIDS filenames, by default "sub-XX_recording-eye".
            The format should be `<matches>[_recording-<label>]_<physio|physioevents>.<tsv.gz|json>`
            (Fields in [] are optional). Files will be saved as
            ``{prefix}_physio.<tsv.gz|json>`` and ``{prefix}_physioevents.<tsv.gz|json>``.

        Notes
        -----
        Eye-tracking-BIDS is an extension to the Brain Imaging Data Structure (BIDS) to
        standardize the organization of eye-tracking data for reproducible research.
        The extension is still being finialized. This method follows the latest standards
        outlined in https://github.com/bids-standard/bids-specification/pull/1128.
        """
        export_eye_bids(self, output_dir, prefix, extra_metadata)<|MERGE_RESOLUTION|>--- conflicted
+++ resolved
@@ -831,16 +831,10 @@
             Per‑frame AprilTag detections.  If ``None``, they are produced by
             :pymeth:`detect_apriltags`.
         output_path : str or Path, optional
-<<<<<<< HEAD
-            Where to save the result (JSON). Defaults to ``<der_dir>/camera_pose.json``.
-        overwrite : bool, optional
-            Force recomputation even if a JSON exists.
-=======
             Path to save the resulting camera pose data as a JSON file. Defaults to `<der_dir>/camera_pose.json`.
 
         overwrite : bool, optional
             If True, forces recomputation and overwrites any existing saved result. Default is False.
->>>>>>> 123ce814
 
         Returns
         -------
