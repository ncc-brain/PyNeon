--- conflicted
+++ resolved
@@ -1,10 +1,6 @@
 from .video import NeonVideo
-<<<<<<< HEAD
 from .mapping import sync_gaze_to_video, estimate_scanpath
 from .apriltags import detect_apriltags, compute_camera_positions
-=======
-from .mapping import estimate_scanpath
->>>>>>> 547460f5
 
 __all__ = [
     "NeonVideo",
