import numpy as np
import pandas as pd

from typing import Optional

import numpy as np
import pandas as pd

def smooth_camera_pose(
    camera_position_raw: pd.DataFrame,
    state_dim: int = 3,
    meas_dim: int = 3,
    initial_state_noise: float = 0.1,   
    process_noise: float = 0.005,
    measurement_noise: float = 0.005,
    gating_threshold: float = 3.0,
<<<<<<< HEAD
    bidirectional: bool = False
=======
>>>>>>> d87f4157
) -> pd.DataFrame:
    """
    Apply a Kalman filter to smooth camera positions, with optional forward-backward smoothing (RTS smoother).
    Handles missing measurements and propagates predictions.

    Parameters
    ----------
    camera_position_raw : pd.DataFrame
        DataFrame containing 'frame_idx' and 'camera_pos' columns.
    state_dim : int, optional
        Dimensionality of the state vector. Default is 3 (x, y, z).
    meas_dim : int, optional
        Dimensionality of the measurement vector. Default is 3 (x, y, z).
    initial_state_noise : float, optional
        Initial state covariance scaling factor. Default is 0.1.
    process_noise : float, optional
        Process noise covariance scaling factor. Default is 0.005.
    measurement_noise : float, optional
        Measurement noise covariance scaling factor. Default is 0.005.
    gating_threshold : float, optional
        Mahalanobis distance threshold for gating outliers. Default is 3.0.
    bidirectional : bool, optional
        If True, applies forward-backward RTS smoothing. Default is False.

    Returns
    -------
    pd.DataFrame
        A DataFrame with 'frame_idx' and 'smoothed_camera_pos'.
    """
    # Ensure the DataFrame is sorted by frame_idx
    camera_position_raw = camera_position_raw.sort_values("frame_idx")

<<<<<<< HEAD
    # Extract all frame indices and create a complete range
    all_frames = np.arange(camera_position_raw['frame_idx'].min(), 
                            camera_position_raw['frame_idx'].max() + 1)
    
    # Create a lookup for frame detections
    position_lookup = dict(zip(camera_position_raw['frame_idx'], camera_position_raw['camera_pos']))
=======
    # Extract positions and frame indices
    positions = np.stack(camera_position_raw["camera_pos"].values)
    frame_indices = camera_position_raw["frame_idx"].values
>>>>>>> d87f4157

    # Kalman filter matrices
    F = np.eye(state_dim)  # State transition: Identity
<<<<<<< HEAD
    H = np.eye(meas_dim)   # Measurement matrix: Identity
=======
    H = np.eye(meas_dim)  # Measurement matrix: Identity

>>>>>>> d87f4157
    Q = process_noise * np.eye(state_dim)  # Process noise covariance
    R = measurement_noise * np.eye(meas_dim)  # Measurement noise covariance

    # Forward pass storage
    x_fwd = []  # Forward state estimates
    P_fwd = []  # Forward covariances

    # Initialize
    x = np.array(position_lookup[all_frames[0]]).reshape(-1, 1)
    P = initial_state_noise * np.eye(state_dim)
    
    for frame in all_frames:
        # Prediction step
        x = F @ x
        P = F @ P @ F.T + Q

<<<<<<< HEAD
        # Measurement update
        if frame in position_lookup:
            z = np.array(position_lookup[frame]).reshape(-1, 1)
            y = z - H @ x
            S = H @ P @ H.T + R
            d = np.sqrt((y.T @ np.linalg.inv(S) @ y).item())

            if d < gating_threshold:
                K = P @ H.T @ np.linalg.inv(S)
                x = x + K @ y
                P = (np.eye(state_dim) - K @ H) @ P

        x_fwd.append(x.copy())
        P_fwd.append(P.copy())

    # If bidirectional smoothing is not needed, return forward results
    if not bidirectional:
        smoothed_positions = [x.flatten() for x in x_fwd]
        result_df = pd.DataFrame({
            'frame_idx': all_frames,
            'smoothed_camera_pos': smoothed_positions
        })
        return result_df

    # Backward pass (RTS Smoother)
    x_smooth = x_fwd.copy()
    P_smooth = P_fwd.copy()

    for k in reversed(range(len(all_frames) - 1)):
        decay_factor = (1.0 - (k / len(all_frames)))**2  # Reduce smoothing at boundaries
        G = decay_factor * (P_fwd[k] @ F.T @ np.linalg.inv(P_fwd[k + 1]))
        x_smooth[k] = x_fwd[k] + G @ (x_smooth[k + 1] - F @ x_fwd[k])
        P_smooth[k] = P_fwd[k] + G @ (P_smooth[k + 1] - P_fwd[k + 1]) @ G.T

    # Final smoothed positions
    smoothed_positions = [x.flatten() for x in x_smooth]

    # Return results
    result_df = pd.DataFrame({
        'frame_idx': all_frames,
        'smoothed_camera_pos': smoothed_positions
    })
    return result_df
=======
        # Measurement
        z = positions[i].reshape(-1, 1)

        # Compute innovation (residual) and innovation covariance
        y = z - H @ x
        S = H @ P @ H.T + R

        # Mahalanobis distance for gating
        d = np.sqrt((y.T @ np.linalg.inv(S) @ y).item())

        if d < gating_threshold:
            # Update step
            K = P @ H.T @ np.linalg.inv(S)
            x = x + K @ y
            P = (np.eye(state_dim) - K @ H) @ P
        else:
            # Outlier detected, skip update
            # (You could log or count occurrences if needed)
            pass

        smoothed_positions.append(x.flatten())

    smoothed_positions = np.array(smoothed_positions)

    # Create a new DataFrame with smoothed results
    smoothed_df = pd.DataFrame(
        {"frame_idx": frame_indices, "smoothed_camera_pos": list(smoothed_positions)}
    )

    final_results = camera_position_raw.copy()
    final_results["smoothed_camera_pos"] = smoothed_df["smoothed_camera_pos"].values

    return final_results
>>>>>>> d87f4157
<|MERGE_RESOLUTION|>--- conflicted
+++ resolved
@@ -14,10 +14,7 @@
     process_noise: float = 0.005,
     measurement_noise: float = 0.005,
     gating_threshold: float = 3.0,
-<<<<<<< HEAD
     bidirectional: bool = False
-=======
->>>>>>> d87f4157
 ) -> pd.DataFrame:
     """
     Apply a Kalman filter to smooth camera positions, with optional forward-backward smoothing (RTS smoother).
@@ -50,27 +47,16 @@
     # Ensure the DataFrame is sorted by frame_idx
     camera_position_raw = camera_position_raw.sort_values("frame_idx")
 
-<<<<<<< HEAD
     # Extract all frame indices and create a complete range
     all_frames = np.arange(camera_position_raw['frame_idx'].min(), 
                             camera_position_raw['frame_idx'].max() + 1)
     
     # Create a lookup for frame detections
     position_lookup = dict(zip(camera_position_raw['frame_idx'], camera_position_raw['camera_pos']))
-=======
-    # Extract positions and frame indices
-    positions = np.stack(camera_position_raw["camera_pos"].values)
-    frame_indices = camera_position_raw["frame_idx"].values
->>>>>>> d87f4157
 
     # Kalman filter matrices
     F = np.eye(state_dim)  # State transition: Identity
-<<<<<<< HEAD
     H = np.eye(meas_dim)   # Measurement matrix: Identity
-=======
-    H = np.eye(meas_dim)  # Measurement matrix: Identity
-
->>>>>>> d87f4157
     Q = process_noise * np.eye(state_dim)  # Process noise covariance
     R = measurement_noise * np.eye(meas_dim)  # Measurement noise covariance
 
@@ -87,7 +73,6 @@
         x = F @ x
         P = F @ P @ F.T + Q
 
-<<<<<<< HEAD
         # Measurement update
         if frame in position_lookup:
             z = np.array(position_lookup[frame]).reshape(-1, 1)
@@ -130,39 +115,4 @@
         'frame_idx': all_frames,
         'smoothed_camera_pos': smoothed_positions
     })
-    return result_df
-=======
-        # Measurement
-        z = positions[i].reshape(-1, 1)
-
-        # Compute innovation (residual) and innovation covariance
-        y = z - H @ x
-        S = H @ P @ H.T + R
-
-        # Mahalanobis distance for gating
-        d = np.sqrt((y.T @ np.linalg.inv(S) @ y).item())
-
-        if d < gating_threshold:
-            # Update step
-            K = P @ H.T @ np.linalg.inv(S)
-            x = x + K @ y
-            P = (np.eye(state_dim) - K @ H) @ P
-        else:
-            # Outlier detected, skip update
-            # (You could log or count occurrences if needed)
-            pass
-
-        smoothed_positions.append(x.flatten())
-
-    smoothed_positions = np.array(smoothed_positions)
-
-    # Create a new DataFrame with smoothed results
-    smoothed_df = pd.DataFrame(
-        {"frame_idx": frame_indices, "smoothed_camera_pos": list(smoothed_positions)}
-    )
-
-    final_results = camera_position_raw.copy()
-    final_results["smoothed_camera_pos"] = smoothed_df["smoothed_camera_pos"].values
-
-    return final_results
->>>>>>> d87f4157
+    return result_df